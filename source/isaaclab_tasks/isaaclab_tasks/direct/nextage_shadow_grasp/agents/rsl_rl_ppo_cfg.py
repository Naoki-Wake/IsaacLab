--- conflicted
+++ resolved
@@ -10,15 +10,11 @@
 
 @configclass
 class NextageShadowGraspPPORunnerCfg(RslRlOnPolicyRunnerCfg):
-<<<<<<< HEAD
-    num_steps_per_env = 32
-    max_iterations = 10000
-    save_interval = 500
-=======
+
     num_steps_per_env = 16
     max_iterations = 1000
     save_interval = 100
->>>>>>> 6ba7ce10
+
     experiment_name = "nextage_shadow_grasp_direct"
     empirical_normalization = True
     policy = RslRlPpoActorCriticCfg(
