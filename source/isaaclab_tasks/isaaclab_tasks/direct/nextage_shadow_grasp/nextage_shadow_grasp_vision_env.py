--- conflicted
+++ resolved
@@ -248,32 +248,6 @@
             "contacts_reward": safe_mean(contacts_reward),
             "force_penalty": safe_mean(force_penalty),
         }
-<<<<<<< HEAD
-        if not self.robot_cfg.off_camera_sensor:
-            for i in self.envs_to_save:
-                save_log = {
-                    "rewards": rewards[i].item(),
-                    "rewards_wo_bonus": rewards_wo_bonus[i].item(),
-                    "GPT_reward": progress_coefficient * self.gpt_progress[i].item(),
-                    "dist_reward": dist_reward[i].item(),
-                    "grasp_reward": grasp_success_bonus[i].item(),
-                    "vel_penalty": vel_penalty[i].item(),
-                    "obj_rot_penalty": obj_rot_penalty[i].item(),
-                    "num_grasped": is_grasped_full[i].item(),
-                    "num_grasped_half": is_grasped_half[i].item(),
-                    "z_pos_reward": obj_z_pos_reward[i].item(),
-                    "contacts_reward": contacts_reward[i].item(),
-                    "force_penalty": force_penalty[i].item(),
-                    "gpt_progress": self.gpt_progress[i].item(),
-                }
-                if not os.path.exists(f"./LLM_logs/{self.experiment_date}"):
-                    os.makedirs(f"./LLM_logs/{self.experiment_date}")
-                path = f"./LLM_logs/{self.experiment_date}/env{i:04d}_counter_{self.gpt_ctr:04d}.json"
-                with open(path, "w") as f:
-                    import json
-                    json.dump(save_log, f, indent=4)
-                #import pdb; pdb.set_trace()
-=======
         # for i in self.envs_to_save:
         #     save_log = {
         #         "rewards": rewards[i].item(),
@@ -297,7 +271,6 @@
         #         import json
         #         json.dump(save_log, f, indent=4)
             #import pdb; pdb.set_trace()
->>>>>>> 2aeb3d71
         # clear self.gpt_progress[env_id]
         self.gpt_progress[:] = 0.0
         return rewards
