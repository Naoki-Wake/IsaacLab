import math
from isaaclab.assets import Articulation, ArticulationCfg
from isaaclab.actuators.actuator_cfg import ImplicitActuatorCfg
from isaaclab.sensors import ContactSensor, ContactSensorCfg
from isaaclab.sensors import CameraCfg, Camera
import isaaclab.sim as sim_utils

from isaaclab_tasks.utils.hand_utils import ShadowHandUtils, HondaHandUtils

<<<<<<< HEAD
class RobotCfg():
    def __init__(self, robot_name: str):
        if robot_name == "nextage-shadow":
            self.usd_path = "scripts/my_models/nextage/nextage_env_full_links.usd"
            self.init_joint_pos = {
                "CHEST_JOINT0": 0.0, "HEAD_JOINT0": 0.0, "HEAD_JOINT1": 0.0,
                "LARM_JOINT0": 0.8, "LARM_JOINT1": 0.0, "LARM_JOINT2": 0.0, "LARM_JOINT3": 0.0, "LARM_JOINT4": 0.0, "LARM_JOINT5": 0.0,
                "lh_FFJ4": 0.0, "lh_FFJ3": 0.0, "lh_FFJ2": 0.0,
                "lh_FFJ1": 0.0, "lh_MFJ4": 0.0, "lh_MFJ3": 0.0, "lh_MFJ2": 0.0, "lh_MFJ1": 0.0, "lh_RFJ4": 0.0, "lh_RFJ3": 0.0, "lh_RFJ2": 0.0, "lh_RFJ1": 0.0, "lh_THJ5": 0.0, "lh_THJ4": 0.0, "lh_THJ2": 0.0, "lh_THJ1": 0.0, "RARM_JOINT0": 0.0, "RARM_JOINT1": -0.6, "RARM_JOINT2": -0.6, "RARM_JOINT3": 0.0, "RARM_JOINT4": 0.0, "RARM_JOINT5": 0.0,
                "rh_FFJ4": 0.0, "rh_FFJ3": 0.0, "rh_FFJ2": 0.0, "rh_FFJ1": 0.0, "rh_MFJ4": 0.0, "rh_MFJ3": 0.0, "rh_MFJ2": 0.0, "rh_MFJ1": 0.0, "rh_RFJ4": 0.0, "rh_RFJ3": 0.0, "rh_RFJ2": 0.0, "rh_RFJ1": 0.0, "rh_THJ5": 0.0, "rh_THJ4": 0.0, "rh_THJ2": 0.0, "rh_THJ1": 0.0,
            }
            self.init_pos, self.init_rot = (-0.65, 0.3, 0.8), (1.0, 0.0, 0.0, 0.0)
            self.actuators = {
                "right_arm": ImplicitActuatorCfg(
                    joint_names_expr=["RARM_JOINT[0-5]"],
                    effort_limit=1e6,         # Allows very high effort
                    velocity_limit=1e6,       # Allows very high velocity
                    stiffness=1e6,            # Allows very high stiffness
                    damping=1e3,              # Enough damping to prevent oscillations
                ),
                "right_hand": ImplicitActuatorCfg(
                    joint_names_expr=["rh_.*"],
                    effort_limit=1e6,         # Allows very high effort
                    velocity_limit=1e6,       # Allows very high velocity
                    stiffness=1e6,            # Allows very high stiffness
                    damping=1e3,              # Enough damping to prevent oscillations
                ),
                "head": ImplicitActuatorCfg(
                    joint_names_expr=["HEAD_JOINT[01]"],   # match both DoFs
                    effort_limit=200,            # sane torque
                    velocity_limit=10,
                    stiffness=50,                # PD gains; tune to taste
                    damping=5,
                ),
            }
            self.arm_names = ["RARM_JOINT0", "RARM_JOINT1", "RARM_JOINT2", "RARM_JOINT3", "RARM_JOINT4", "RARM_JOINT5"]
        elif robot_name == "shadow":
            self.usd_path = "scripts/my_models/shadow/floating_shadow.usd"
            self.init_joint_pos = {
                "rh_Tx": 0.0, "rh_Ty": 0.0, "rh_Tz": 2.0, "rh_roll": math.pi/2, "rh_pitch": 0.0, "rh_yaw": math.pi,
                "rh_FFJ4": 0.0, "rh_FFJ3": 0.0, "rh_FFJ2": 0.0, "rh_FFJ1": 0.0, "rh_MFJ4": 0.0, "rh_MFJ3": 0.0, "rh_MFJ2": 0.0, "rh_MFJ1": 0.0, "rh_RFJ4": 0.0, "rh_RFJ3": 0.0, "rh_RFJ2": 0.0, "rh_RFJ1": 0.0, "rh_THJ5": 0.0, "rh_THJ4": 0.0, "rh_THJ2": 0.0, "rh_THJ1": 0.0,
            }
            self.init_pos, self.init_rot = (0.0, 0.0, 0.0), (1.0, 0.0, 0.0, 0.0)
            self.actuators = {
                "right_hand": ImplicitActuatorCfg(
                    joint_names_expr=["rh_.*"],
                    effort_limit=1e6,         # Allows very high effort
                    velocity_limit=1e6,       # Allows very high velocity
                    stiffness=1e6,            # Allows very high stiffness
                    damping=1e3,              # Enough damping to prevent oscillations
                )
            }
            self.arm_names = ["rh_Tx", "rh_Ty", "rh_Tz", "rh_roll", "rh_pitch", "rh_yaw"]
        elif robot_name == "ur10-honda":
            self.usd_path = "scripts/my_models/honda/ur10_honda_fix_physics.usd"
            self.init_joint_pos = {
                "shoulder_pan_joint": 0.0, "shoulder_lift_joint": 0.0, "elbow_joint": 0.0, "wrist_1_joint": 0.0,
                "wrist_2_joint": 0.0, "wrist_3_joint": 0.0,
            }
            self.init_pos, self.init_rot = (-0.65, 0.3, 0.8), (1.0, 0.0, 0.0, 0.0)
            self.actuators = {
                "right_arm": ImplicitActuatorCfg(
                    joint_names_expr=["shoulder_.*", "elbow_.*", "wrist_.*"],
                    effort_limit=1e6,         # Allows very high effort
                    velocity_limit=1e6,       # Allows very high velocity
                    stiffness=1e6,            # Allows very high stiffness
                    damping=1e3,              # Enough damping to prevent oscillations
                ),
                "right_hand": ImplicitActuatorCfg(
                    joint_names_expr=["RHand_.*"],
                    effort_limit=1e6,         # Allows very high effort
                    velocity_limit=1e6,       # Allows very high velocity
                    stiffness=1e6,            # Allows very high stiffness
                    damping=1e3,              # Enough damping to prevent oscillations
                )
            }
            self.arm_names = ["shoulder_pan_joint", "shoulder_lift_joint", "elbow_joint", "wrist_1_joint", "wrist_2_joint", "wrist_3_joint"]
=======
DEG_TO_RAD = math.pi / 180
>>>>>>> 0378bb2a

class RobotCfg():
    def __init__(self, grasp_type: str = "active", is_training: bool = True):
        self.action_space = 6 + self.n_finger_joint + 1 # [x, y, z, roll, pitch, yaw] + [n_finger_joint joints] + [terminate]
        self.action_scale = [0.01, 0.01, 0.01] + [0.0, 10.0 * DEG_TO_RAD, 0.0] + [15.0 * DEG_TO_RAD] * self.n_finger_joint + [1.0]
        self.contact_sensor: ContactSensorCfg = ContactSensorCfg(
            prim_path="/World/envs/env_.*/Robot/.*",
            history_length=1,
            update_period=0.01,
            track_air_time=True,
            # debug_vis=True
        )

    def get_articulation_cfg(self) -> ArticulationCfg:
        return ArticulationCfg(
            prim_path="/World/envs/env_.*/Robot",
            spawn=sim_utils.UsdFileCfg(
                usd_path=self.usd_path,
                activate_contact_sensors=True,
                rigid_props=sim_utils.RigidBodyPropertiesCfg(
                    disable_gravity=False,
                    max_depenetration_velocity=1000,
                ),
                articulation_props=sim_utils.ArticulationRootPropertiesCfg(
                    enabled_self_collisions=False, solver_position_iteration_count=12, solver_velocity_iteration_count=1
                ),
                semantic_tags=[("class", "robot")]
            ),
            init_state=ArticulationCfg.InitialStateCfg(
                joint_pos=self.init_joint_pos,
                pos=self.init_pos,
                rot=self.init_rot,
            ),
            actuators=self.actuators,
        )

    def set_camera_pose(self, camera: Camera):
        """Set the camera pose."""
        pass

class NextageShadowRobotCfg(RobotCfg):
    def __init__(self, grasp_type: str = "active", is_training: bool = True):
        self.usd_path = "scripts/my_models/nextage/nextage_env_full_links.usd"
        self.init_joint_pos = {
            "CHEST_JOINT0": 0.0, "HEAD_JOINT0": 0.0, "HEAD_JOINT1": 0.0,
            "LARM_JOINT0": 0.8, "LARM_JOINT1": 0.0, "LARM_JOINT2": 0.0, "LARM_JOINT3": 0.0, "LARM_JOINT4": 0.0, "LARM_JOINT5": 0.0,
            "lh_FFJ4": 0.0, "lh_FFJ3": 0.0, "lh_FFJ2": 0.0,
            "lh_FFJ1": 0.0, "lh_MFJ4": 0.0, "lh_MFJ3": 0.0, "lh_MFJ2": 0.0, "lh_MFJ1": 0.0, "lh_RFJ4": 0.0, "lh_RFJ3": 0.0, "lh_RFJ2": 0.0, "lh_RFJ1": 0.0, "lh_THJ5": 0.0, "lh_THJ4": 0.0, "lh_THJ2": 0.0, "lh_THJ1": 0.0, "RARM_JOINT0": 0.0, "RARM_JOINT1": -0.6, "RARM_JOINT2": -0.6, "RARM_JOINT3": 0.0, "RARM_JOINT4": 0.0, "RARM_JOINT5": 0.0,
            "rh_FFJ4": 0.0, "rh_FFJ3": 0.0, "rh_FFJ2": 0.0, "rh_FFJ1": 0.0, "rh_MFJ4": 0.0, "rh_MFJ3": 0.0, "rh_MFJ2": 0.0, "rh_MFJ1": 0.0, "rh_RFJ4": 0.0, "rh_RFJ3": 0.0, "rh_RFJ2": 0.0, "rh_RFJ1": 0.0, "rh_THJ5": 0.0, "rh_THJ4": 0.0, "rh_THJ2": 0.0, "rh_THJ1": 0.0,
        }
        self.init_pos, self.init_rot = (-0.65, 0.3, 0.8), (1.0, 0.0, 0.0, 0.0)
        self.actuators = {
            "right_arm": ImplicitActuatorCfg(
                joint_names_expr=["RARM_JOINT[0-5]"],
                effort_limit=1e6,         # Allows very high effort
                velocity_limit=1e6,       # Allows very high velocity
                stiffness=1e6,            # Allows very high stiffness
                damping=1e3,              # Enough damping to prevent oscillations
            ),
            "right_hand": ImplicitActuatorCfg(
                joint_names_expr=["rh_.*"],
                effort_limit=1e6,         # Allows very high effort
                velocity_limit=1e6,       # Allows very high velocity
                stiffness=1e6,            # Allows very high stiffness
                damping=1e3,              # Enough damping to prevent oscillations
            )
        }
        self.camera_data_types = ["rgb"] # , "depth", "segmentation"]
        self.compute_pointcloud = False
        # first person camera
        self.camera = CameraCfg(
            prim_path="/World/envs/env_.*/Robot/LEFT_CAMERA/front_cam",
            update_period=0.1,
            height=480,
            width=640,
            data_types=self.camera_data_types,
            spawn=sim_utils.PinholeCameraCfg(
                focal_length=24.0, focus_distance=400.0, horizontal_aperture=40, clipping_range=(0.1, 1.0e5)
            ),
            offset=CameraCfg.OffsetCfg(pos=(0.0,0.0,0.0), rot=(0.58965,0.39028,-0.39028,-0.58965), convention="opengl"),
        )
        self.arm_names = ["RARM_JOINT0", "RARM_JOINT1", "RARM_JOINT2", "RARM_JOINT3", "RARM_JOINT4", "RARM_JOINT5"]
        self.n_finger_joint = 16
        self.hand_util = ShadowHandUtils(grasp_type=grasp_type)
        self.off_camera_sensor = False
        self.off_contact_sensor = False
        self.first_person_camera = True
        super().__init__(grasp_type=grasp_type, is_training=is_training)

class ShadowRobotCfg(RobotCfg):
    def __init__(self, grasp_type: str = "active", is_training: bool = True):
        self.usd_path = "scripts/my_models/shadow/floating_shadow.usd"
        self.init_joint_pos = {
            "rh_Tx": 0.0, "rh_Ty": 0.0, "rh_Tz": 2.0, "rh_roll": math.pi/2, "rh_pitch": 0.0, "rh_yaw": math.pi,
            "rh_FFJ4": 0.0, "rh_FFJ3": 0.0, "rh_FFJ2": 0.0, "rh_FFJ1": 0.0, "rh_MFJ4": 0.0, "rh_MFJ3": 0.0, "rh_MFJ2": 0.0, "rh_MFJ1": 0.0, "rh_RFJ4": 0.0, "rh_RFJ3": 0.0, "rh_RFJ2": 0.0, "rh_RFJ1": 0.0, "rh_THJ5": 0.0, "rh_THJ4": 0.0, "rh_THJ2": 0.0, "rh_THJ1": 0.0,
        }
        self.init_pos, self.init_rot = (0.0, 0.0, 0.0), (1.0, 0.0, 0.0, 0.0)
        self.actuators = {
            "right_hand": ImplicitActuatorCfg(
                joint_names_expr=["rh_.*"],
                effort_limit=1e6,         # Allows very high effort
                velocity_limit=1e6,       # Allows very high velocity
                stiffness=1e6,            # Allows very high stiffness
                damping=1e3,              # Enough damping to prevent oscillations
            )
        }
        self.arm_names = ["rh_Tx", "rh_Ty", "rh_Tz", "rh_roll", "rh_pitch", "rh_yaw"]
        self.n_finger_joint = 16
        self.hand_util = ShadowHandUtils(grasp_type=grasp_type)
        self.off_camera_sensor = True
        self.off_contact_sensor = False
        self.camera_data_types = ["rgb", "depth", "semantic_segmentation"] # , "normals"]
        self.compute_pointcloud = True
        if not is_training: self.off_camera_sensor = False
        self.camera = CameraCfg(
            prim_path="/World/envs/env_.*/camera",
            update_period=0.1,
            height=480,
            width=640,
            data_types=self.camera_data_types,
            colorize_semantic_segmentation=False,
            colorize_instance_id_segmentation=False,
            colorize_instance_segmentation=False,
            update_latest_camera_pose=True,
            spawn=sim_utils.PinholeCameraCfg(
                focal_length=24.0, focus_distance=400.0, horizontal_aperture=40, clipping_range=(0.1, 1.0e5)
            ),
            semantic_segmentation_mapping={"class:robot": 1, "class:object": 2},
        )
        self.first_person_camera = False
        self.camera_pos = (-0.65, 0.3, 1.5)
        super().__init__(grasp_type=grasp_type, is_training=is_training)

class HondaRobotCfg(RobotCfg):
    def __init__(self, grasp_type: str = "active", is_training: bool = True):
        self.usd_path = "scripts/my_models/honda/ur10_honda_fix_physics.usd"
        self.init_joint_pos = {
            "shoulder_pan_joint": 0.0, "shoulder_lift_joint": 0.0, "elbow_joint": 0.0, "wrist_1_joint": 0.0,
            "wrist_2_joint": 0.0, "wrist_3_joint": 0.0,
        }
        self.init_pos, self.init_rot = (-0.65, 0.3, 0.8), (1.0, 0.0, 0.0, 0.0)
        self.actuators = {
            "right_arm": ImplicitActuatorCfg(
                joint_names_expr=["shoulder_.*", "elbow_.*", "wrist_.*"],
                effort_limit=1e6,         # Allows very high effort
                velocity_limit=1e6,       # Allows very high velocity
                stiffness=1e6,            # Allows very high stiffness
                damping=1e3,              # Enough damping to prevent oscillations
            ),
            "right_hand": ImplicitActuatorCfg(
                joint_names_expr=["RHand_.*"],
                effort_limit=1e6,         # Allows very high effort
                velocity_limit=1e6,       # Allows very high velocity
                stiffness=1e6,            # Allows very high stiffness
                damping=1e3,              # Enough damping to prevent oscillations
            )
        }
        self.arm_names = ["shoulder_pan_joint", "shoulder_lift_joint", "elbow_joint", "wrist_1_joint", "wrist_2_joint", "wrist_3_joint"]
        self.n_finger_joint = 18
        self.hand_util = HondaHandUtils(grasp_type=grasp_type)
        self.off_camera_sensor = True
        self.off_contact_sensor = True
        self.first_person_camera = False
        super().__init__(grasp_type=grasp_type, is_training=is_training)


def get_robot_cfg(robot_name: str, grasp_type: str = "active", is_training: bool = True) -> RobotCfg:
    """Get the robot configuration based on the robot name."""
    if robot_name == "nextage-shadow":
        return NextageShadowRobotCfg(grasp_type=grasp_type, is_training=is_training)
    elif robot_name == "shadow":
        return ShadowRobotCfg(grasp_type=grasp_type, is_training=is_training)
    elif robot_name == "ur10-honda":
        return HondaRobotCfg(grasp_type=grasp_type, is_training=is_training)
    else:
        raise ValueError(f"Unknown robot name: {robot_name}")<|MERGE_RESOLUTION|>--- conflicted
+++ resolved
@@ -7,87 +7,7 @@
 
 from isaaclab_tasks.utils.hand_utils import ShadowHandUtils, HondaHandUtils
 
-<<<<<<< HEAD
-class RobotCfg():
-    def __init__(self, robot_name: str):
-        if robot_name == "nextage-shadow":
-            self.usd_path = "scripts/my_models/nextage/nextage_env_full_links.usd"
-            self.init_joint_pos = {
-                "CHEST_JOINT0": 0.0, "HEAD_JOINT0": 0.0, "HEAD_JOINT1": 0.0,
-                "LARM_JOINT0": 0.8, "LARM_JOINT1": 0.0, "LARM_JOINT2": 0.0, "LARM_JOINT3": 0.0, "LARM_JOINT4": 0.0, "LARM_JOINT5": 0.0,
-                "lh_FFJ4": 0.0, "lh_FFJ3": 0.0, "lh_FFJ2": 0.0,
-                "lh_FFJ1": 0.0, "lh_MFJ4": 0.0, "lh_MFJ3": 0.0, "lh_MFJ2": 0.0, "lh_MFJ1": 0.0, "lh_RFJ4": 0.0, "lh_RFJ3": 0.0, "lh_RFJ2": 0.0, "lh_RFJ1": 0.0, "lh_THJ5": 0.0, "lh_THJ4": 0.0, "lh_THJ2": 0.0, "lh_THJ1": 0.0, "RARM_JOINT0": 0.0, "RARM_JOINT1": -0.6, "RARM_JOINT2": -0.6, "RARM_JOINT3": 0.0, "RARM_JOINT4": 0.0, "RARM_JOINT5": 0.0,
-                "rh_FFJ4": 0.0, "rh_FFJ3": 0.0, "rh_FFJ2": 0.0, "rh_FFJ1": 0.0, "rh_MFJ4": 0.0, "rh_MFJ3": 0.0, "rh_MFJ2": 0.0, "rh_MFJ1": 0.0, "rh_RFJ4": 0.0, "rh_RFJ3": 0.0, "rh_RFJ2": 0.0, "rh_RFJ1": 0.0, "rh_THJ5": 0.0, "rh_THJ4": 0.0, "rh_THJ2": 0.0, "rh_THJ1": 0.0,
-            }
-            self.init_pos, self.init_rot = (-0.65, 0.3, 0.8), (1.0, 0.0, 0.0, 0.0)
-            self.actuators = {
-                "right_arm": ImplicitActuatorCfg(
-                    joint_names_expr=["RARM_JOINT[0-5]"],
-                    effort_limit=1e6,         # Allows very high effort
-                    velocity_limit=1e6,       # Allows very high velocity
-                    stiffness=1e6,            # Allows very high stiffness
-                    damping=1e3,              # Enough damping to prevent oscillations
-                ),
-                "right_hand": ImplicitActuatorCfg(
-                    joint_names_expr=["rh_.*"],
-                    effort_limit=1e6,         # Allows very high effort
-                    velocity_limit=1e6,       # Allows very high velocity
-                    stiffness=1e6,            # Allows very high stiffness
-                    damping=1e3,              # Enough damping to prevent oscillations
-                ),
-                "head": ImplicitActuatorCfg(
-                    joint_names_expr=["HEAD_JOINT[01]"],   # match both DoFs
-                    effort_limit=200,            # sane torque
-                    velocity_limit=10,
-                    stiffness=50,                # PD gains; tune to taste
-                    damping=5,
-                ),
-            }
-            self.arm_names = ["RARM_JOINT0", "RARM_JOINT1", "RARM_JOINT2", "RARM_JOINT3", "RARM_JOINT4", "RARM_JOINT5"]
-        elif robot_name == "shadow":
-            self.usd_path = "scripts/my_models/shadow/floating_shadow.usd"
-            self.init_joint_pos = {
-                "rh_Tx": 0.0, "rh_Ty": 0.0, "rh_Tz": 2.0, "rh_roll": math.pi/2, "rh_pitch": 0.0, "rh_yaw": math.pi,
-                "rh_FFJ4": 0.0, "rh_FFJ3": 0.0, "rh_FFJ2": 0.0, "rh_FFJ1": 0.0, "rh_MFJ4": 0.0, "rh_MFJ3": 0.0, "rh_MFJ2": 0.0, "rh_MFJ1": 0.0, "rh_RFJ4": 0.0, "rh_RFJ3": 0.0, "rh_RFJ2": 0.0, "rh_RFJ1": 0.0, "rh_THJ5": 0.0, "rh_THJ4": 0.0, "rh_THJ2": 0.0, "rh_THJ1": 0.0,
-            }
-            self.init_pos, self.init_rot = (0.0, 0.0, 0.0), (1.0, 0.0, 0.0, 0.0)
-            self.actuators = {
-                "right_hand": ImplicitActuatorCfg(
-                    joint_names_expr=["rh_.*"],
-                    effort_limit=1e6,         # Allows very high effort
-                    velocity_limit=1e6,       # Allows very high velocity
-                    stiffness=1e6,            # Allows very high stiffness
-                    damping=1e3,              # Enough damping to prevent oscillations
-                )
-            }
-            self.arm_names = ["rh_Tx", "rh_Ty", "rh_Tz", "rh_roll", "rh_pitch", "rh_yaw"]
-        elif robot_name == "ur10-honda":
-            self.usd_path = "scripts/my_models/honda/ur10_honda_fix_physics.usd"
-            self.init_joint_pos = {
-                "shoulder_pan_joint": 0.0, "shoulder_lift_joint": 0.0, "elbow_joint": 0.0, "wrist_1_joint": 0.0,
-                "wrist_2_joint": 0.0, "wrist_3_joint": 0.0,
-            }
-            self.init_pos, self.init_rot = (-0.65, 0.3, 0.8), (1.0, 0.0, 0.0, 0.0)
-            self.actuators = {
-                "right_arm": ImplicitActuatorCfg(
-                    joint_names_expr=["shoulder_.*", "elbow_.*", "wrist_.*"],
-                    effort_limit=1e6,         # Allows very high effort
-                    velocity_limit=1e6,       # Allows very high velocity
-                    stiffness=1e6,            # Allows very high stiffness
-                    damping=1e3,              # Enough damping to prevent oscillations
-                ),
-                "right_hand": ImplicitActuatorCfg(
-                    joint_names_expr=["RHand_.*"],
-                    effort_limit=1e6,         # Allows very high effort
-                    velocity_limit=1e6,       # Allows very high velocity
-                    stiffness=1e6,            # Allows very high stiffness
-                    damping=1e3,              # Enough damping to prevent oscillations
-                )
-            }
-            self.arm_names = ["shoulder_pan_joint", "shoulder_lift_joint", "elbow_joint", "wrist_1_joint", "wrist_2_joint", "wrist_3_joint"]
-=======
 DEG_TO_RAD = math.pi / 180
->>>>>>> 0378bb2a
 
 class RobotCfg():
     def __init__(self, grasp_type: str = "active", is_training: bool = True):
