--- conflicted
+++ resolved
@@ -93,16 +93,6 @@
     env_spacing = 1.5
     # scene
     scene: InteractiveSceneCfg = InteractiveSceneCfg(num_envs=1024, env_spacing=env_spacing, replicate_physics=False)
-<<<<<<< HEAD
-
-    robot_cfg = RobotCfg(robot_name)
-    # robot_cfg.init_joint_pos["HEAD_JOINT1"] = 0.32
-    robot = robot_cfg.get_articulation_cfg()
-    contact_sensor: ContactSensorCfg = ContactSensorCfg(
-        prim_path="/World/envs/env_.*/Robot/.*", history_length=1, update_period=0.005, track_air_time=True
-    )
-=======
->>>>>>> 0378bb2a
     grasp_type = "active"  # or "passive"
     table_height = 0.8
     table_size = (0.8, 0.8, table_height)
@@ -325,10 +315,6 @@
         self.relation_between_obj_and_hand = torch.zeros(
             self.num_envs, dtype=torch.float32, device=self.device
         )
-<<<<<<< HEAD
-        self.episode_ctr = torch.zeros(self.num_envs, dtype=torch.int32)
-        self.champion_indices = torch.zeros(self.num_envs, dtype=torch.int32)
-=======
         self.camera_data_types = self.robot_cfg.camera_data_types
         if self.robot_cfg.compute_pointcloud:
             self.camera_data_types.append("pointcloud")
@@ -342,7 +328,6 @@
         else:
             self.frames = {key : None for key in self.camera_data_types}
 
->>>>>>> 0378bb2a
         self.extras["obj_scale"] = self._obj_scales
         self.extras["obj_sq_params"] = self._obj_sq_params
 
@@ -450,14 +435,8 @@
             self._contact_sensor = ContactSensor(self.robot_cfg.contact_sensor)
             self.scene.sensors["contact_sensor"] = self._contact_sensor
 
-<<<<<<< HEAD
-        if not self.cfg.off_camera_sensor:
-            #self._camera = TiledCamera(self.cfg.camera)
-            self._camera = Camera(self.cfg.camera)
-=======
         if not self.robot_cfg.off_camera_sensor:
             self._camera = Camera(self.robot_cfg.camera)
->>>>>>> 0378bb2a
             self.scene.sensors["camera"] = self._camera
 
         self.cfg.terrain.num_envs = self.scene.cfg.num_envs
@@ -752,17 +731,10 @@
             env_ids = self._robot._ALL_INDICES
 
         self._obj.update(self.dt)
-<<<<<<< HEAD
-        #if not self.cfg.off_camera_sensor:
-        #    self._camera.update(self.dt)
-        if not self.cfg.off_contact_sensor:
-            self._contact_sensor.update(self.dt)
-=======
         # if not self.robot_cfg.off_camera_sensor:
         #     self._camera.update(self.dt)
         # if not self.robot_cfg.off_contact_sensor:
         #     self._contact_sensor.update(self.dt)
->>>>>>> 0378bb2a
 
         # # Update only the specified environments
         self.obj_pos[env_ids] = self._obj.data.root_pos_w[env_ids]
@@ -854,8 +826,6 @@
             torch.tensor([0.0, 0.0, 1.0], device=device)
         )
 
-<<<<<<< HEAD
-=======
         # Get quaternions representing rotation from +Z to direction
         orientations = self.direction_to_quaternion(directions)  # (N, 4, 4)
 
@@ -876,7 +846,6 @@
             marker_indices=torch.zeros(translations.shape[0], device=device, dtype=torch.int32),  # Cone marker
         )
 
->>>>>>> 0378bb2a
     def _get_rewards(self) -> torch.Tensor:
         # Refresh the intermediate values after the physics steps
         self._compute_intermediate_values()
