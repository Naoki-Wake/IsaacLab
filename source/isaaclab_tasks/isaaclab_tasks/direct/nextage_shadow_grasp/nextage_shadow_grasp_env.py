--- conflicted
+++ resolved
@@ -38,14 +38,11 @@
 from isaaclab_tasks.utils.compute_relative_state import compute_object_state_in_hand_frame
 from isaaclab_tasks.utils.gpt_video_checker_buffer import ask_gpt
 from .events import EventCfg, create_grasp_event_cfg
-<<<<<<< HEAD
 from .robot_cfg import RobotCfg
-=======
 from isaaclab.sensors import CameraCfg, Camera
 from isaaclab.sensors import TiledCamera, TiledCameraCfg, save_images_to_file
 import cv2                                            # OpenCV-Python
 fourcc = cv2.VideoWriter_fourcc(*"mp4v")  
->>>>>>> ff03fcc8
 
 import omni.usd
 import os
@@ -101,64 +98,61 @@
     robot_name = "shadow"  # "nextage-shadow" or "shadow"
     env_spacing = 1.5 if robot_name == "shadow" else 3.0
     # scene
-<<<<<<< HEAD
     scene: InteractiveSceneCfg = InteractiveSceneCfg(num_envs=1024, env_spacing=env_spacing, replicate_physics=False)
 
     robot_cfg = RobotCfg(robot_name)
     robot = robot_cfg.get_articulation_cfg()
-=======
-    scene: InteractiveSceneCfg = InteractiveSceneCfg(num_envs=4096, env_spacing=3.0, replicate_physics=False)
 
     # robot
-    robot = ArticulationCfg(
-        prim_path="/World/envs/env_.*/Robot",
-        spawn=sim_utils.UsdFileCfg(
-            usd_path=f"{ISAAC_ROOT_DIR}/scripts/my_models/nextage/nextage_env_full_links.usd",
-            activate_contact_sensors=True,
-            rigid_props=sim_utils.RigidBodyPropertiesCfg(
-                disable_gravity=False,
-                max_depenetration_velocity=1000,
-            ),
-            articulation_props=sim_utils.ArticulationRootPropertiesCfg(
-                enabled_self_collisions=False, solver_position_iteration_count=12, solver_velocity_iteration_count=1
-            ),
-        ),
-        init_state=ArticulationCfg.InitialStateCfg(
-            joint_pos={
-                "CHEST_JOINT0": 0.0, "HEAD_JOINT0": 0.0, "HEAD_JOINT1": 0.32,
-                "LARM_JOINT0": 0.8, "LARM_JOINT1": 0.0, "LARM_JOINT2": 0.0, "LARM_JOINT3": 0.0, "LARM_JOINT4": 0.0, "LARM_JOINT5": 0.0,
-                "lh_FFJ4": 0.0, "lh_FFJ3": 0.0, "lh_FFJ2": 0.0,
-                "lh_FFJ1": 0.0, "lh_MFJ4": 0.0, "lh_MFJ3": 0.0, "lh_MFJ2": 0.0, "lh_MFJ1": 0.0, "lh_RFJ4": 0.0, "lh_RFJ3": 0.0, "lh_RFJ2": 0.0, "lh_RFJ1": 0.0, "lh_THJ5": 0.0, "lh_THJ4": 0.0, "lh_THJ2": 0.0, "lh_THJ1": 0.0, "RARM_JOINT0": 0.0, "RARM_JOINT1": -0.6, "RARM_JOINT2": -0.6, "RARM_JOINT3": 0.0, "RARM_JOINT4": 0.0, "RARM_JOINT5": 0.0,
-                "rh_FFJ4": 0.0, "rh_FFJ3": 0.0, "rh_FFJ2": 0.0, "rh_FFJ1": 0.0, "rh_MFJ4": 0.0, "rh_MFJ3": 0.0, "rh_MFJ2": 0.0, "rh_MFJ1": 0.0, "rh_RFJ4": 0.0, "rh_RFJ3": 0.0, "rh_RFJ2": 0.0, "rh_RFJ1": 0.0, "rh_THJ5": 0.0, "rh_THJ4": 0.0, "rh_THJ2": 0.0, "rh_THJ1": 0.0,
-            },
-            pos=(-0.65, 0.3, 0.8),
-            rot=(1.0, 0.0, 0.0, 0.0),
-        ),
-        actuators={
-            "right_arm": ImplicitActuatorCfg(
-                joint_names_expr=["RARM_JOINT[0-5]"],
-                effort_limit=1e6,         # Allows very high effort
-                velocity_limit=1e6,       # Allows very high velocity
-                stiffness=1e6,            # Allows very high stiffness
-                damping=1e3,              # Enough damping to prevent oscillations
-            ),
-            "right_hand": ImplicitActuatorCfg(
-                joint_names_expr=["rh_.*"],
-                effort_limit=1e6,         # Allows very high effort
-                velocity_limit=1e6,       # Allows very high velocity
-                stiffness=1e6,            # Allows very high stiffness
-                damping=1e3,              # Enough damping to prevent oscillations
-            ),
-            "head": ImplicitActuatorCfg(
-                joint_names_expr=["HEAD_JOINT[01]"],   # match both DoFs
-                effort_limit=200,            # sane torque
-                velocity_limit=10,
-                stiffness=50,                # PD gains; tune to taste
-                damping=5,
-            ),
-        },
-    )
->>>>>>> ff03fcc8
+    #robot = ArticulationCfg(
+    #    prim_path="/World/envs/env_.*/Robot",
+    #    spawn=sim_utils.UsdFileCfg(
+    #        usd_path=f"{ISAAC_ROOT_DIR}/scripts/my_models/nextage/nextage_env_full_links.usd",
+    #        activate_contact_sensors=True,
+    #        rigid_props=sim_utils.RigidBodyPropertiesCfg(
+    #            disable_gravity=False,
+    #            max_depenetration_velocity=1000,
+    #        ),
+    #        articulation_props=sim_utils.ArticulationRootPropertiesCfg(
+    #            enabled_self_collisions=False, solver_position_iteration_count=12, solver_velocity_iteration_count=1
+    #        ),
+    #    ),
+    #    init_state=ArticulationCfg.InitialStateCfg(
+    #        joint_pos={
+    #            "CHEST_JOINT0": 0.0, "HEAD_JOINT0": 0.0, "HEAD_JOINT1": 0.32,
+    #            "LARM_JOINT0": 0.8, "LARM_JOINT1": 0.0, "LARM_JOINT2": 0.0, "LARM_JOINT3": 0.0, "LARM_JOINT4": 0.0, "LARM_JOINT5": 0.0,
+    #            "lh_FFJ4": 0.0, "lh_FFJ3": 0.0, "lh_FFJ2": 0.0,
+    #            "lh_FFJ1": 0.0, "lh_MFJ4": 0.0, "lh_MFJ3": 0.0, "lh_MFJ2": 0.0, "lh_MFJ1": 0.0, "lh_RFJ4": 0.0, "lh_RFJ3": 0.0, "lh_RFJ2": 0.0, "lh_RFJ1": 0.0, "lh_THJ5": 0.0, "lh_THJ4": 0.0, "lh_THJ2": 0.0, "lh_THJ1": 0.0, "RARM_JOINT0": 0.0, "RARM_JOINT1": -0.6, "RARM_JOINT2": -0.6, "RARM_JOINT3": 0.0, "RARM_JOINT4": 0.0, "RARM_JOINT5": 0.0,
+    #            "rh_FFJ4": 0.0, "rh_FFJ3": 0.0, "rh_FFJ2": 0.0, "rh_FFJ1": 0.0, "rh_MFJ4": 0.0, "rh_MFJ3": 0.0, "rh_MFJ2": 0.0, "rh_MFJ1": 0.0, "rh_RFJ4": 0.0, "rh_RFJ3": 0.0, "rh_RFJ2": 0.0, "rh_RFJ1": 0.0, "rh_THJ5": 0.0, "rh_THJ4": 0.0, "rh_THJ2": 0.0, "rh_THJ1": 0.0,
+    #        },
+    #        pos=(-0.65, 0.3, 0.8),
+    #        rot=(1.0, 0.0, 0.0, 0.0),
+    #    ),
+    #    actuators={
+    #        "right_arm": ImplicitActuatorCfg(
+    #            joint_names_expr=["RARM_JOINT[0-5]"],
+    #            effort_limit=1e6,         # Allows very high effort
+    #            velocity_limit=1e6,       # Allows very high velocity
+    #            stiffness=1e6,            # Allows very high stiffness
+    #            damping=1e3,              # Enough damping to prevent oscillations
+    #        ),
+    #        "right_hand": ImplicitActuatorCfg(
+    #            joint_names_expr=["rh_.*"],
+    #            effort_limit=1e6,         # Allows very high effort
+    #            velocity_limit=1e6,       # Allows very high velocity
+    #            stiffness=1e6,            # Allows very high stiffness
+    #            damping=1e3,              # Enough damping to prevent oscillations
+    #        ),
+    #        "head": ImplicitActuatorCfg(
+    #            joint_names_expr=["HEAD_JOINT[01]"],   # match both DoFs
+    #            effort_limit=200,            # sane torque
+    #            velocity_limit=10,
+    #            stiffness=50,                # PD gains; tune to taste
+    #            damping=5,
+    #        ),
+    #    },
+    #)
+
     contact_sensor: ContactSensorCfg = ContactSensorCfg(
         prim_path="/World/envs/env_.*/Robot/.*", history_length=1, update_period=0.005, track_air_time=True
     )
